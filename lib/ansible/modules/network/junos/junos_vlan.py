--- conflicted
+++ resolved
@@ -32,18 +32,14 @@
     required: true
   l3_interface:
     description:
-<<<<<<< HEAD
-      -  Name of logical layer 3 interface
+      -  Name of logical layer 3 interface.
+     version_added: "2.7"
   filter_input:
     description:
       - the name of input filter
   filter_output:
     description:
       - the name of output filter
-=======
-      -  Name of logical layer 3 interface.
-     version_added: "2.7"
->>>>>>> 34337d05
   description:
     description:
       - Text description of VLANs.
