#!/usr/bin/python
# -*- coding: utf-8 -*-

# (c) 2017, Ansible by Red Hat, inc
# GNU General Public License v3.0+ (see COPYING or https://www.gnu.org/licenses/gpl-3.0.txt)

from __future__ import absolute_import, division, print_function
__metaclass__ = type


ANSIBLE_METADATA = {'metadata_version': '1.1',
                    'status': ['preview'],
                    'supported_by': 'network'}

DOCUMENTATION = """
---
module: junos_vlan
version_added: "2.4"
author: "Ganesh Nalawade (@ganeshrn)"
short_description: Manage VLANs on Juniper JUNOS network devices
description:
  - This module provides declarative management of VLANs
    on Juniper JUNOS network devices.
options:
  name:
    description:
      - Name of the VLAN.
    required: true
  vlan_id:
    description:
      - ID of the VLAN.
    required: true
<<<<<<< HEAD
  l3_interface:
    description:
      -  Name of logical layer 3 interface
=======
  filter_input:
    description:
      - the name of input filter
  filter_output:
    description:
      - the name of output filter
>>>>>>> 9d2f3900
  description:
    description:
      - Text description of VLANs.
  interfaces:
    description:
      - List of interfaces to check the VLAN has been
        configured correctly.
  aggregate:
    description: List of VLANs definitions.
  state:
    description:
      - State of the VLAN configuration.
    default: present
    choices: ['present', 'absent']
  active:
    description:
      - Specifies whether or not the configuration is active or deactivated
    default: True
    type: bool
requirements:
  - ncclient (>=v0.5.2)
notes:
  - This module requires the netconf system service be enabled on
    the remote device being managed.
  - Tested against vSRX JUNOS version 15.1X49-D15.4, vqfx-10000 JUNOS Version 15.1X53-D60.4.
  - Recommended connection is C(netconf). See L(the Junos OS Platform Options,../network/user_guide/platform_junos.html).
  - This module also works with C(local) connections for legacy playbooks.
extends_documentation_fragment: junos
"""

EXAMPLES = """
- name: configure VLAN ID and name
  junos_vlan:
    vlan_name: test
    vlan_id: 20
    name: test-vlan

- name: Link to logical layer 3 interface
  junos_vlan:
    vlan_name: test
    vlan_id: 20
    l3_interface: vlan.20
    name: test-vlan

- name: remove VLAN configuration
  junos_vlan:
    vlan_name: test
    state: absent

- name: deactive VLAN configuration
  junos_vlan:
    vlan_name: test
    state: present
    active: False

- name: activate VLAN configuration
  junos_vlan:
    vlan_name: test
    state: present
    active: True

- name: Create vlan configuration using aggregate
  junos_vlan:
    aggregate:
      - { vlan_id: 159, name: test_vlan_1, description: test vlan-1 }
      - { vlan_id: 160, name: test_vlan_2, description: test vlan-2 }

- name: Delete vlan configuration using aggregate
  junos_vlan:
    aggregate:
      - { vlan_id: 159, name: test_vlan_1 }
      - { vlan_id: 160, name: test_vlan_2 }
    state: absent
"""

RETURN = """
diff.prepared:
  description: Configuration difference before and after applying change.
  returned: when configuration is changed and diff option is enabled.
  type: string
  sample: >
         [edit vlans]
         +   test-vlan-1 {
         +       vlan-id 60;
         +   }
"""
import collections

from copy import deepcopy

from ansible.module_utils.basic import AnsibleModule
from ansible.module_utils.network.common.utils import remove_default_spec
from ansible.module_utils.network.junos.junos import junos_argument_spec
from ansible.module_utils.network.junos.junos import load_config, map_params_to_obj, map_obj_to_ele, to_param_list
from ansible.module_utils.network.junos.junos import commit_configuration, discard_changes, locked_config

try:
    from lxml.etree import tostring
except ImportError:
    from xml.etree.ElementTree import tostring

USE_PERSISTENT_CONNECTION = True


def validate_vlan_id(value, module):
    if value and not 1 <= value <= 4094:
        module.fail_json(msg='vlan_id must be between 1 and 4094')


def validate_param_values(module, obj, param=None):
    if not param:
        param = module.params
    for key in obj:
        # validate the param value (if validator func exists)
        validator = globals().get('validate_%s' % key)
        if callable(validator):
            validator(param.get(key), module)


def main():
    """ main entry point for module execution
    """
    element_spec = dict(
        name=dict(),
        vlan_id=dict(type='int'),
        description=dict(),
        interfaces=dict(),
<<<<<<< HEAD
        l3_interface=dict(),
=======
        filter_input=dict(),
        filter_output=dict(),
>>>>>>> 9d2f3900
        state=dict(default='present', choices=['present', 'absent']),
        active=dict(default=True, type='bool')
    )

    aggregate_spec = deepcopy(element_spec)
    aggregate_spec['name'] = dict(required=True)

    # remove default in aggregate spec, to handle common arguments
    remove_default_spec(aggregate_spec)

    argument_spec = dict(
        aggregate=dict(type='list', elements='dict', options=aggregate_spec)
    )

    argument_spec.update(element_spec)
    argument_spec.update(junos_argument_spec)

    required_one_of = [['aggregate', 'name']]
    mutually_exclusive = [['aggregate', 'name']]

    module = AnsibleModule(argument_spec=argument_spec,
                           required_one_of=required_one_of,
                           mutually_exclusive=mutually_exclusive,
                           supports_check_mode=True)

    warnings = list()
    result = {'changed': False}

    if warnings:
        result['warnings'] = warnings

    top = 'vlans/vlan'

    param_to_xpath_map = collections.OrderedDict()
    param_to_xpath_map.update([
        ('name', {'xpath': 'name', 'is_key': True}),
        ('vlan_id', 'vlan-id'),
<<<<<<< HEAD
        ('l3_interface', 'l3-interface'),
=======
        ('filter_input', 'filter/input'),
        ('filter_output', 'filter/output'),
>>>>>>> 9d2f3900
        ('description', 'description')
    ])

    params = to_param_list(module)
    requests = list()

    for param in params:
        # if key doesn't exist in the item, get it from module.params
        for key in param:
            if param.get(key) is None:
                param[key] = module.params[key]

        item = param.copy()

        validate_param_values(module, param_to_xpath_map, param=item)

        want = map_params_to_obj(module, param_to_xpath_map, param=item)
        requests.append(map_obj_to_ele(module, want, top, param=item))

    diff = None
    with locked_config(module):
        for req in requests:
            diff = load_config(module, tostring(req), warnings, action='merge')

        commit = not module.check_mode
        if diff:
            if commit:
                commit_configuration(module)
            else:
                discard_changes(module)
            result['changed'] = True

            if module._diff:
                result['diff'] = {'prepared': diff}

    module.exit_json(**result)

if __name__ == "__main__":
    main()<|MERGE_RESOLUTION|>--- conflicted
+++ resolved
@@ -30,18 +30,15 @@
     description:
       - ID of the VLAN.
     required: true
-<<<<<<< HEAD
   l3_interface:
     description:
       -  Name of logical layer 3 interface
-=======
   filter_input:
     description:
       - the name of input filter
   filter_output:
     description:
       - the name of output filter
->>>>>>> 9d2f3900
   description:
     description:
       - Text description of VLANs.
@@ -169,12 +166,9 @@
         vlan_id=dict(type='int'),
         description=dict(),
         interfaces=dict(),
-<<<<<<< HEAD
         l3_interface=dict(),
-=======
         filter_input=dict(),
         filter_output=dict(),
->>>>>>> 9d2f3900
         state=dict(default='present', choices=['present', 'absent']),
         active=dict(default=True, type='bool')
     )
@@ -212,12 +206,9 @@
     param_to_xpath_map.update([
         ('name', {'xpath': 'name', 'is_key': True}),
         ('vlan_id', 'vlan-id'),
-<<<<<<< HEAD
         ('l3_interface', 'l3-interface'),
-=======
         ('filter_input', 'filter/input'),
         ('filter_output', 'filter/output'),
->>>>>>> 9d2f3900
         ('description', 'description')
     ])
 
